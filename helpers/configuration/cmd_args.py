from datetime import timedelta
from accelerate.utils import ProjectConfiguration
from accelerate import InitProcessGroupKwargs
import argparse
import os
from typing import Dict, List, Optional, Tuple
import random
import time
import json
import logging
import sys
import torch
from helpers.models.smoldit import SmolDiTConfigurationNames
from helpers.training import quantised_precision_levels
from helpers.training.optimizer_param import (
    is_optimizer_deprecated,
    is_optimizer_grad_fp32,
    map_deprecated_optimizer_parameter,
    optimizer_choices,
)

logger = logging.getLogger("ArgsParser")
# Are we the primary process?
is_primary_process = True
if os.environ.get("RANK") is not None:
    if int(os.environ.get("RANK")) != 0:
        is_primary_process = False
logger.setLevel(
    os.environ.get("SIMPLETUNER_LOG_LEVEL", "INFO" if is_primary_process else "ERROR")
)

if torch.cuda.is_available():
    os.environ["NCCL_SOCKET_NTIMEO"] = "2000000"


def print_on_main_thread(message):
    if is_primary_process:
        print(message)


def info_log(message):
    if is_primary_process:
        logger.info(message)


def warning_log(message):
    if is_primary_process:
        logger.warning(message)


def error_log(message):
    if is_primary_process:
        logger.error(message)


def get_argument_parser():
    parser = argparse.ArgumentParser(
        description="The following SimpleTuner command-line options are available:",
        exit_on_error=False,
    )
    parser.add_argument(
        "--snr_gamma",
        type=float,
        default=None,
        help=(
            "SNR weighting gamma to be used if rebalancing the loss. Recommended value is 5.0."
            " More details here: https://arxiv.org/abs/2303.09556."
        ),
    )
    parser.add_argument(
        "--use_soft_min_snr",
        action="store_true",
        help=(
            "If set, will use the soft min SNR calculation method. This method uses the sigma_data parameter."
            " If not provided, the method will raise an error."
        ),
    )
    parser.add_argument(
        "--soft_min_snr_sigma_data",
        default=None,
        type=float,
        help=(
            "The standard deviation of the data used in the soft min weighting method."
            " This is required when using the soft min SNR calculation method."
        ),
    )
    parser.add_argument(
        "--model_family",
        choices=[
            "pixart_sigma",
            "sana",
            "kolors",
            "sd3",
            "flux",
            "smoldit",
            "sdxl",
            "legacy",
        ],
        default=None,
        required=True,
        help=("The model family to train. This option is required."),
    )
    parser.add_argument(
        "--model_type",
        type=str,
        choices=[
            "full",
            "lora",
            "deepfloyd-full",
            "deepfloyd-lora",
            "deepfloyd-stage2",
            "deepfloyd-stage2-lora",
        ],
        default="full",
        help=(
            "The training type to use. 'full' will train the full model, while 'lora' will train the LoRA model."
            " LoRA is a smaller model that can be used for faster training."
        ),
    )
    parser.add_argument(
        "--flux_lora_target",
        type=str,
        choices=[
            "mmdit",
            "context",
            "context+ffs",
            "all",
            "all+ffs",
            "ai-toolkit",
            "tiny",
            "nano",
        ],
        default="all",
        help=(
            "This option only applies to Standard LoRA, not Lycoris. Flux has single and joint attention blocks."
            " By default, all attention layers are trained, but not the feed-forward layers"
            " If 'mmdit' is provided, the text input layers will not be trained."
            " If 'context' is provided, then ONLY the text attention layers are trained"
            " If 'context+ffs' is provided, then text attention and text feed-forward layers are trained. This is somewhat similar to text-encoder-only training in earlier SD versions."
            " If 'all' is provided, all layers will be trained, minus feed-forward."
            " If 'all+ffs' is provided, all layers will be trained including feed-forward."
            " If 'ai-toolkit' is provided, all layers will be trained including feed-forward and norms (based on ostris/ai-toolkit)."
            " If 'tiny' is provided, only two layers will be trained."
            " If 'nano' is provided, only one layers will be trained."
        ),
    )
    parser.add_argument(
        "--flow_matching_sigmoid_scale",
        type=float,
        default=None,
        help="Deprecated option. Replaced with --flow_sigmoid_scale.",
    )
    parser.add_argument(
        "--flow_sigmoid_scale",
        type=float,
        default=1.0,
        help="Scale factor for sigmoid timestep sampling for flow-matching models.",
    )
    parser.add_argument(
        "--flux_fast_schedule",
        action="store_true",
        help=(
            "An experimental feature to train Flux.1S using a noise schedule closer to what it was trained with,"
            " which has improved results in short experiments. Thanks to @mhirki for the contribution."
        ),
    )
    parser.add_argument(
        "--flux_use_uniform_schedule",
        default=None,
        action="store_true",
        help="Deprecated option. Replaced with --flow_use_uniform_schedule.",
    )
    parser.add_argument(
        "--flow_use_uniform_schedule",
        default=False,
        action="store_true",
        help=(
<<<<<<< HEAD
            "Whether or not to use a uniform schedule instead of sigmoid for flow-matching noise schedule."
            " Using uniform sampling may cause a bias toward dark images, and should be used with caution."
=======
            "Whether or not to use a uniform schedule with flow-matching models instead of sigmoid."
            " Using uniform sampling may help preserve more capabilities from the base model."
            " Some tasks may not benefit from this."
>>>>>>> 29e6b9de
        ),
    )
    parser.add_argument(
        "--flux_use_beta_schedule",
        action="store_true",
        default=None,
        help="Deprecated option. Replaced with --flow_use_beta_schedule.",
    )
    parser.add_argument(
        "--flow_use_beta_schedule",
        action="store_true",
        default=False,
        help=(
            "Whether or not to use a beta schedule instead of sigmoid for flow-matching."
            " The default values of alpha and beta approximate a sigmoid."
        ),
    )
    parser.add_argument(
        "--flux_beta_schedule_alpha",
        type=float,
        default=None,
        help=("Deprecated option. Replaced with --flux_beta_schedule_alpha."),
    )
    parser.add_argument(
        "--flow_beta_schedule_alpha",
        type=float,
        default=2.0,
        help=("The alpha value of the flow-matching beta schedule. Default is 2.0"),
    )
    parser.add_argument(
        "--flux_beta_schedule_beta",
        type=float,
        default=None,
        help=("Deprecated option. Replaced with --flow_beta_schedule_beta."),
    )
    parser.add_argument(
        "--flow_beta_schedule_beta",
        type=float,
        default=2.0,
        help=("The beta value of the flow-matching beta schedule. Default is 2.0"),
    )
    parser.add_argument(
        "--flux_schedule_shift",
        type=float,
        default=None,
        help=("Deprecated option. Replaced with --flow_schedule_shift."),
    )
    parser.add_argument(
        "--flow_schedule_shift",
        type=float,
        default=3,
        help=(
            "Shift the noise schedule. This is a value between 0 and ~4.0, where 0 disables the timestep-dependent shift,"
            " and anything greater than 0 will shift the timestep sampling accordingly. Sana and SD3 were trained with"
            " a shift value of 3. This value can change how contrast/brightness are learnt by the model, and whether fine"
            " details are ignored or accentuated. A higher value will focus more on large compositional features,"
            " and a lower value will focus on the high frequency fine details."
        ),
    )
    parser.add_argument(
        "--flux_schedule_auto_shift",
        action="store_true",
        default=None,
        help="Deprecated option. Replaced with --flow_schedule_auto_shift.",
    )
    parser.add_argument(
        "--flow_schedule_auto_shift",
        action="store_true",
        default=False,
        help=(
            "Shift the noise schedule depending on image resolution. The shift value calculation is taken from the official"
            " Flux inference code. Shift value is math.exp(1.15) = 3.1581 for a pixel count of 1024px * 1024px. The shift"
            " value grows exponentially with higher pixel counts. It is a good idea to train on a mix of different resolutions"
            " when this option is enabled. You may need to lower your learning rate with this enabled."
        ),
    )
    parser.add_argument(
        "--flux_guidance_mode",
        type=str,
        choices=["constant", "random-range"],
        default="constant",
        help=(
            "Flux has a 'guidance' value used during training time that reflects the CFG range of your training samples."
            " The default mode 'constant' will use a single value for every sample."
            " The mode 'random-range' will randomly select a value from the range of the CFG for each sample."
            " Set the range using --flux_guidance_min and --flux_guidance_max."
        ),
    )
    parser.add_argument(
        "--flux_guidance_value",
        type=float,
        default=1.0,
        help=(
            "When using --flux_guidance_mode=constant, this value will be used for every input sample."
            " Using a value of 1.0 seems to preserve the CFG distillation for the Dev model,"
            " and using any other value will result in the resulting LoRA requiring CFG at inference time."
        ),
    )
    parser.add_argument(
        "--flux_guidance_min",
        type=float,
        default=0.0,
    )
    parser.add_argument(
        "--flux_guidance_max",
        type=float,
        default=4.0,
    )
    parser.add_argument(
        "--flux_attention_masked_training",
        action="store_true",
        default=False,
        help=(
            "Use attention masking while training flux. This can be a destructive operation,"
            " unless finetuning a model which was already trained with it."
        ),
    )
    parser.add_argument(
        "--t5_padding",
        choices=["zero", "unmodified"],
        default="unmodified",
        help=(
            "The padding behaviour for Flux and SD3. 'zero' will pad the input with zeros."
            " The default is 'unmodified', which will not pad the input."
        ),
    )
    parser.add_argument(
        "--smoldit",
        action="store_true",
        default=False,
        help=("Use the experimental SmolDiT model architecture."),
    )
    parser.add_argument(
        "--smoldit_config",
        type=str,
        choices=SmolDiTConfigurationNames,
        default="smoldit-base",
        help=(
            "The SmolDiT configuration to use. This is a list of pre-configured models."
            " The default is 'smoldit-base'."
        ),
    )
    parser.add_argument(
        "--flow_matching_loss",
        type=str,
        choices=["diffusers", "compatible", "diffusion", "sd35"],
        default="compatible",
        help=(
            "A discrepancy exists between the Diffusers implementation of flow matching and the minimal implementation provided"
            " by StabilityAI. This experimental option allows switching loss calculations to be compatible with those."
            " Additionally, 'diffusion' is offered as an option to reparameterise a model to v_prediction loss."
            " sd35 provides the ability to train on SD3.5's flow-matching target, which is the denoised sample."
        ),
    )
    parser.add_argument(
        "--sd3_clip_uncond_behaviour",
        type=str,
        choices=["empty_string", "zero"],
        default="empty_string",
        help=(
            "SD3 can be trained using zeroed prompt embeds during unconditional dropout,"
            " or an encoded empty string may be used instead (the default). Changing this value may stabilise or"
            " destabilise training. The default is 'empty_string'."
        ),
    )
    parser.add_argument(
        "--sd3_t5_uncond_behaviour",
        type=str,
        choices=["empty_string", "zero"],
        default=None,
        help=(
            "Override the value of unconditional prompts from T5 embeds."
            " The default is to follow the value of --sd3_clip_uncond_behaviour."
        ),
    )
    parser.add_argument(
        "--lora_type",
        type=str.lower,
        choices=["standard", "lycoris"],
        default="standard",
        help=(
            "When training using --model_type=lora, you may specify a different type of LoRA to train here."
            " standard refers to training a vanilla LoRA via PEFT, lycoris refers to training with KohakuBlueleaf's library of the same name."
        ),
    )
    parser.add_argument(
        "--lora_init_type",
        type=str,
        choices=["default", "gaussian", "loftq", "olora", "pissa"],
        default="default",
        help=(
            "The initialization type for the LoRA model. 'default' will use Microsoft's initialization method,"
            " 'gaussian' will use a Gaussian scaled distribution, and 'loftq' will use LoftQ initialization."
            " In short experiments, 'default' produced accurate results earlier in training, 'gaussian' had slightly more"
            " creative outputs, and LoftQ produces an entirely different result with worse quality at first, taking"
            " potentially longer to converge than the other methods."
        ),
    )
    parser.add_argument(
        "--init_lora",
        type=str,
        default=None,
        help="Specify an existing LoRA or LyCORIS safetensors file to initialize the adapter and continue training, if a full checkpoint is not available.",
    )
    parser.add_argument(
        "--lora_rank",
        type=int,
        default=16,
        help=("The dimension of the LoRA update matrices."),
    )
    parser.add_argument(
        "--lora_alpha",
        type=float,
        required=False,
        default=None,
        help=(
            "The alpha value for the LoRA model. This is the learning rate for the LoRA update matrices."
        ),
    )
    parser.add_argument(
        "--lora_dropout",
        type=float,
        default=0.1,
        help=(
            "LoRA dropout randomly ignores neurons during training. This can help prevent overfitting."
        ),
    )
    parser.add_argument(
        "--lycoris_config",
        type=str,
        default="config/lycoris_config.json",
        help=("The location for the JSON file of the Lycoris configuration."),
    )
    parser.add_argument(
        "--init_lokr_norm",
        type=float,
        required=False,
        default=None,
        help=(
            "Setting this turns on perturbed normal initialization of the LyCORIS LoKr PEFT layers. A good value is between 1e-4 and 1e-2."
        ),
    )
    parser.add_argument(
        "--controlnet",
        action="store_true",
        default=False,
        help=(
            "If set, ControlNet style training will be used, where a conditioning input image is required alongside the training data."
        ),
    )
    parser.add_argument(
        "--controlnet_model_name_or_path",
        action="store_true",
        default=None,
        help=(
            "When provided alongside --controlnet, this will specify ControlNet model weights to preload from the hub."
        ),
    )
    parser.add_argument(
        "--pretrained_model_name_or_path",
        type=str,
        default=None,
        required=True,
        help="Path to pretrained model or model identifier from huggingface.co/models.",
    )
    parser.add_argument(
        "--pretrained_transformer_model_name_or_path",
        type=str,
        default=None,
        help="Path to pretrained transformer model or model identifier from huggingface.co/models.",
    )
    parser.add_argument(
        "--pretrained_transformer_subfolder",
        type=str,
        default="transformer",
        help="The subfolder to load the transformer model from. Use 'none' for a flat directory.",
    )
    parser.add_argument(
        "--pretrained_unet_model_name_or_path",
        type=str,
        default=None,
        help="Path to pretrained unet model or model identifier from huggingface.co/models.",
    )
    parser.add_argument(
        "--pretrained_unet_subfolder",
        type=str,
        default="unet",
        help="The subfolder to load the unet model from. Use 'none' for a flat directory.",
    )
    parser.add_argument(
        "--pretrained_vae_model_name_or_path",
        type=str,
        default="madebyollin/sdxl-vae-fp16-fix",
        help="Path to an improved VAE to stabilize training. For more details check out: https://github.com/huggingface/diffusers/pull/4038.",
    )
    parser.add_argument(
        "--pretrained_t5_model_name_or_path",
        type=str,
        default=None,
        help=(
            "T5-XXL is a huge model, and starting from many different models will download a separate one each time."
            " This option allows you to specify a specific location to retrieve T5-XXL v1.1 from, so that it only downloads once.."
        ),
    )

    parser.add_argument(
        "--prediction_type",
        type=str,
        default="epsilon",
        choices=["epsilon", "v_prediction", "sample"],
        help=(
            "The type of prediction to use for the u-net. Choose between ['epsilon', 'v_prediction', 'sample']."
            " For SD 2.1-v, this is v_prediction. For 2.1-base, it is epsilon. SDXL is generally epsilon."
            " SD 1.5 is epsilon."
        ),
    )
    parser.add_argument(
        "--snr_weight",
        type=float,
        default=1.0,
        help=(
            "When training a model using `--prediction_type=sample`, one can supply an SNR weight value to augment the loss with."
            " If a value of 0.5 is provided here, the loss is taken half from the SNR and half from the MSE."
        ),
    )
    parser.add_argument(
        "--training_scheduler_timestep_spacing",
        type=str,
        default="trailing",
        choices=["leading", "linspace", "trailing"],
        help=(
            "(SDXL Only) Spacing timesteps can fundamentally alter the course of history. Er, I mean, your model weights."
            " For all training, including epsilon, it would seem that 'trailing' is the right choice. SD 2.x always uses 'trailing',"
            " but SDXL may do better in its default state when using 'leading'."
        ),
    )
    parser.add_argument(
        "--inference_scheduler_timestep_spacing",
        type=str,
        default="trailing",
        choices=["leading", "linspace", "trailing"],
        help=(
            "(SDXL Only) The Bytedance paper on zero terminal SNR recommends inference using 'trailing'. SD 2.x always uses 'trailing',"
            " but SDXL may do better in its default state when using 'leading'."
        ),
    )
    parser.add_argument(
        "--refiner_training",
        action="store_true",
        default=False,
        help=(
            "When training or adapting a model into a mixture-of-experts 2nd stage / refiner model, this option should be set."
            " This will slice the timestep schedule defined by --refiner_training_strength proportion value (default 0.2)"
        ),
    )
    parser.add_argument(
        "--refiner_training_invert_schedule",
        action="store_true",
        default=False,
        help=(
            "While the refiner training strength is applied to the end of the schedule, this option will invert the result"
            " for training a **base** model, eg. the first model in a mixture-of-experts series."
            " A --refiner_training_strength of 0.35 will result in the refiner learning timesteps 349-0."
            " Setting --refiner_training_invert_schedule then would result in the base model learning timesteps 999-350."
        ),
    )
    parser.add_argument(
        "--refiner_training_strength",
        default=0.2,
        type=float,
        help=(
            "When training a refiner / 2nd stage mixture of experts model, the refiner training strength"
            " indicates how much of the *end* of the schedule it will be trained on. A value of 0.2 means"
            " timesteps 199-0 will be the focus of this model, and 0.3 would be 299-0 and so on."
            " The default value is 0.2, in line with the SDXL refiner pretraining."
        ),
    )
    parser.add_argument(
        "--timestep_bias_strategy",
        type=str,
        default="none",
        choices=["earlier", "later", "range", "none"],
        help=(
            "The timestep bias strategy, which may help direct the model toward learning low or frequency details."
            " Choices: ['earlier', 'later', 'none']."
            " The default is 'none', which means no bias is applied, and training proceeds normally."
            " The value of 'later' will prefer to generate samples for later timesteps."
        ),
    )
    parser.add_argument(
        "--timestep_bias_multiplier",
        type=float,
        default=1.0,
        help=(
            "The multiplier for the bias. Defaults to 1.0, which means no bias is applied."
            " A value of 2.0 will double the weight of the bias, and a value of 0.5 will halve it."
        ),
    )
    parser.add_argument(
        "--timestep_bias_begin",
        type=int,
        default=0,
        help=(
            "When using `--timestep_bias_strategy=range`, the beginning timestep to bias."
            " Defaults to zero, which equates to having no specific bias."
        ),
    )
    parser.add_argument(
        "--timestep_bias_end",
        type=int,
        default=1000,
        help=(
            "When using `--timestep_bias_strategy=range`, the final timestep to bias."
            " Defaults to 1000, which is the number of timesteps that SDXL Base and SD 2.x were trained on."
        ),
    )
    parser.add_argument(
        "--timestep_bias_portion",
        type=float,
        default=0.25,
        help=(
            "The portion of timesteps to bias. Defaults to 0.25, which 25 percent of timesteps will be biased."
            " A value of 0.5 will bias one half of the timesteps. The value provided for `--timestep_bias_strategy` determines"
            " whether the biased portions are in the earlier or later timesteps."
        ),
    )
    parser.add_argument(
        "--disable_segmented_timestep_sampling",
        action="store_true",
        help=(
            "By default, the timestep schedule is divided into roughly `train_batch_size` number of segments, and then"
            " each of those are sampled from separately. This improves the selection distribution, but may not"
            " be desired in certain training scenarios, eg. when limiting the timestep selection range."
        ),
    )
    parser.add_argument(
        "--rescale_betas_zero_snr",
        action="store_true",
        help=(
            "If set, will rescale the betas to zero terminal SNR. This is recommended for training with v_prediction."
            " For epsilon, this might help with fine details, but will not result in contrast improvements."
        ),
    )
    parser.add_argument(
        "--vae_dtype",
        type=str,
        default="bf16",
        choices=["default", "fp16", "fp32", "bf16"],
        required=False,
        help=(
            "The dtype of the VAE model. Choose between ['default', 'fp16', 'fp32', 'bf16']."
            " The default VAE dtype is bfloat16, due to NaN issues in SDXL 1.0."
            " Using fp16 is not recommended."
        ),
    )
    parser.add_argument(
        "--vae_batch_size",
        type=int,
        default=4,
        help=(
            "When pre-caching latent vectors, this is the batch size to use. Decreasing this may help with VRAM issues,"
            " but if you are at that point of contention, it's possible that your GPU has too little RAM. Default: 4."
        ),
    )
    parser.add_argument(
        "--vae_enable_tiling",
        action="store_true",
        default=False,
        help=(
            "If set, will enable tiling for VAE caching. This is useful for very large images when VRAM is limited."
            " This may be required for 2048px VAE caching on 24G accelerators, in addition to reducing --vae_batch_size."
        ),
    )
    parser.add_argument(
        "--vae_cache_scan_behaviour",
        type=str,
        choices=["recreate", "sync"],
        default="recreate",
        help=(
            "When a mismatched latent vector is detected, a scan will be initiated to locate inconsistencies and resolve them."
            " The default setting 'recreate' will delete any inconsistent cache entries and rebuild it."
            " Alternatively, 'sync' will update the bucket configuration so that the image is in a bucket that matches its latent size."
            " The recommended behaviour is to use the default value and allow the cache to be recreated."
        ),
    )
    parser.add_argument(
        "--vae_cache_ondemand",
        action="store_true",
        default=False,
        help=(
            "By default, will batch-encode images before training. For some situations, ondemand may be desired, but it greatly slows training and increases memory pressure."
        ),
    )
    parser.add_argument(
        "--compress_disk_cache",
        action="store_true",
        default=False,
        help=(
            "If set, will gzip-compress the disk cache for Pytorch files. This will save substantial disk space, but may slow down the training process."
        ),
    )
    parser.add_argument(
        "--aspect_bucket_disable_rebuild",
        action="store_true",
        default=False,
        help=(
            "When using a randomised aspect bucket list, the VAE and aspect cache are rebuilt on each epoch."
            " With a large and diverse enough dataset, rebuilding the aspect list may take a long time, and this may be undesirable."
            " This option will not override vae_cache_clear_each_epoch. If both options are provided, only the VAE cache will be rebuilt."
        ),
    )
    parser.add_argument(
        "--keep_vae_loaded",
        action="store_true",
        default=False,
        help="If set, will keep the VAE loaded in memory. This can reduce disk churn, but consumes VRAM during the forward pass.",
    )
    parser.add_argument(
        "--skip_file_discovery",
        type=str,
        default="",
        help=(
            "Comma-separated values of which stages to skip discovery for. Skipping any stage will speed up resumption,"
            " but will increase the risk of errors, as missing images or incorrectly bucketed images may not be caught."
            " 'vae' will skip the VAE cache process, 'aspect' will not build any aspect buckets, and 'text' will avoid text embed management."
            " Valid options: aspect, vae, text, metadata."
        ),
    )
    parser.add_argument(
        "--revision",
        type=str,
        default=None,
        required=False,
        help=(
            "Revision of pretrained model identifier from huggingface.co/models. Trainable model components should be"
            " at least bfloat16 precision."
        ),
    )
    parser.add_argument(
        "--variant",
        type=str,
        default=None,
        required=False,
        help=(
            "Variant of pretrained model identifier from huggingface.co/models. Trainable model components should be"
            " at least bfloat16 precision."
        ),
    )
    parser.add_argument(
        "--preserve_data_backend_cache",
        action="store_true",
        default=False,
        help=(
            "For very large cloud storage buckets that will never change, enabling this option will prevent the trainer"
            " from scanning it at startup, by preserving the cache files that we generate. Be careful when using this,"
            " as, switching datasets can result in the preserved cache being used, which would be problematic."
            " Currently, cache is not stored in the dataset itself but rather, locally. This may change in a future release."
        ),
    )
    parser.add_argument(
        "--use_dora",
        action="store_true",
        default=False,
        help=(
            "If set, will use the DoRA-enhanced LoRA training. This is an experimental feature, may slow down training,"
            " and is not recommended for general use."
        ),
    )
    parser.add_argument(
        "--override_dataset_config",
        action="store_true",
        default=False,
        help=(
            "When provided, the dataset's config will not be checked against the live backend config."
            " This is useful if you want to simply update the behaviour of an existing dataset,"
            " but the recommendation is to not change the dataset configuration after caching has begun,"
            " as most options cannot be changed without unexpected behaviour later on. Additionally, it prevents"
            " accidentally loading an SDXL configuration on a SD 2.x model and vice versa."
        ),
    )
    parser.add_argument(
        "--cache_dir_text",
        type=str,
        default="cache",
        help=(
            "This is the path to a local directory that will contain your text embed cache."
        ),
    )
    parser.add_argument(
        "--cache_dir_vae",
        type=str,
        default="",
        help=(
            "This is the path to a local directory that will contain your VAE outputs."
            " Unlike the text embed cache, your VAE latents will be stored in the AWS data backend."
            " Each backend can have its own value, but if that is not provided, this will be the default value."
        ),
    )
    parser.add_argument(
        "--data_backend_config",
        type=str,
        default=None,
        help=(
            "The relative or fully-qualified path for your data backend config."
            " See multidatabackend.json.example for an example."
        ),
    )
    parser.add_argument(
        "--data_backend_sampling",
        type=str,
        choices=["uniform", "auto-weighting"],
        default="auto-weighting",
        help=(
            "When using multiple data backends, the sampling weighting can be set to 'uniform' or 'auto-weighting'."
            " The default value is 'auto-weighting', which will automatically adjust the sampling weights based on the"
            " number of images in each backend. 'uniform' will sample from each backend equally."
        ),
    )
    parser.add_argument(
        "--ignore_missing_files",
        action="store_true",
        help=(
            "This option will disable the check for files that have been deleted or removed from your data directory."
            " This would allow training on large datasets without keeping the associated images on disk, though it's"
            " not recommended and is not a supported feature. Use with caution, as it mostly exists for experimentation."
        ),
    )
    parser.add_argument(
        "--write_batch_size",
        type=int,
        default=128,
        help=(
            "When using certain storage backends, it is better to batch smaller writes rather than continuous dispatching."
            " In SimpleTuner, write batching is currently applied during VAE caching, when many small objects are written."
            " This mostly applies to S3, but some shared server filesystems may benefit as well, eg. Ceph. Default: 64."
        ),
    )
    parser.add_argument(
        "--read_batch_size",
        type=int,
        default=25,
        help=(
            "Used by the VAE cache to prefetch image data. This is the number of images to read ahead."
        ),
    )
    parser.add_argument(
        "--image_processing_batch_size",
        type=int,
        default=32,
        help=(
            "When resizing and cropping images, we do it in parallel using processes or threads."
            " This defines how many images will be read into the queue before they are processed."
        ),
    )
    parser.add_argument(
        "--enable_multiprocessing",
        default=False,
        action="store_true",
        help=(
            "If set, will use processes instead of threads during metadata caching operations."
            " For some systems, multiprocessing may be faster than threading, but will consume a lot more memory."
            " Use this option with caution, and monitor your system's memory usage."
        ),
    )
    parser.add_argument(
        "--max_workers",
        default=32,
        type=int,
        help=("How many active threads or processes to run during VAE caching."),
    )
    parser.add_argument(
        "--aws_max_pool_connections",
        type=int,
        default=128,
        help=(
            "When using AWS backends, the maximum number of connections to keep open to the S3 bucket at a single time."
            " This should be greater or equal to the max_workers and aspect bucket worker count values."
        ),
    )
    parser.add_argument(
        "--torch_num_threads",
        type=int,
        default=8,
        help=(
            "The number of threads to use for PyTorch operations. This is not the same as the number of workers."
            " Default: 8."
        ),
    )
    parser.add_argument(
        "--dataloader_prefetch",
        action="store_true",
        default=False,
        help=(
            "When provided, the dataloader will read-ahead and attempt to retrieve latents, text embeds, and other metadata"
            " ahead of the time when the batch is required, so that it can be immediately available."
        ),
    )
    parser.add_argument(
        "--dataloader_prefetch_qlen",
        type=int,
        default=10,
        help=("Set the number of prefetched batches."),
    )
    parser.add_argument(
        "--aspect_bucket_worker_count",
        type=int,
        default=12,
        help=(
            "The number of workers to use for aspect bucketing. This is a CPU-bound task, so the number of workers"
            " should be set to the number of CPU threads available. If you use an I/O bound backend, an even higher"
            " value may make sense. Default: 12."
        ),
    )
    parser.add_argument(
        "--cache_dir",
        type=str,
        default=None,
        help="The directory where the downloaded models and datasets will be stored.",
    )
    parser.add_argument(
        "--cache_clear_validation_prompts",
        action="store_true",
        help=(
            "When provided, any validation prompt entries in the text embed cache will be recreated."
            " This is useful if you've modified any of the existing prompts, or, disabled/enabled Compel,"
            " via `--disable_compel`"
        ),
    )
    parser.add_argument(
        "--caption_strategy",
        type=str,
        default="filename",
        choices=["filename", "textfile", "instance_prompt", "parquet"],
        help=(
            "The default captioning strategy, 'filename', will use the filename as the caption, after stripping some characters like underscores."
            " The 'textfile' strategy will use the contents of a text file with the same name as the image."
            " The 'parquet' strategy requires a parquet file with the same name as the image, containing a 'caption' column."
        ),
    )
    parser.add_argument(
        "--parquet_caption_column",
        type=str,
        default=None,
        help=(
            "When using caption_strategy=parquet, this option will allow you to globally set the default caption field across all datasets"
            " that do not have an override set."
        ),
    )
    parser.add_argument(
        "--parquet_filename_column",
        type=str,
        default=None,
        help=(
            "When using caption_strategy=parquet, this option will allow you to globally set the default filename field across all datasets"
            " that do not have an override set."
        ),
    )
    parser.add_argument(
        "--instance_prompt",
        type=str,
        default=None,
        required=False,
        help="This is unused. Filenames will be the captions instead.",
    )
    parser.add_argument(
        "--output_dir",
        type=str,
        default="simpletuner-results",
        help="The output directory where the model predictions and checkpoints will be written.",
    )
    parser.add_argument(
        "--seed", type=int, default=None, help="A seed for reproducible training."
    )
    parser.add_argument(
        "--seed_for_each_device",
        type=bool,
        default=True,
        help=(
            "By default, a unique seed will be used for each GPU."
            " This is done deterministically, so that each GPU will receive the same seed across invocations."
            " If --seed_for_each_device=false is provided, then we will use the same seed across all GPUs,"
            " which will almost certainly result in the over-sampling of inputs on larger datasets."
        ),
    )
    parser.add_argument(
        "--resolution",
        type=float,
        default=1024,
        help=(
            "The resolution for input images, all the images in the train/validation dataset will be resized to this"
            " resolution. If using --resolution_type=area, this float value represents megapixels."
        ),
    )
    parser.add_argument(
        "--resolution_type",
        type=str,
        default="pixel_area",
        choices=["pixel", "area", "pixel_area"],
        help=(
            "Resizing images maintains aspect ratio. This defines the resizing strategy."
            " If 'pixel', the images will be resized to the resolution by the shortest pixel edge, if the target size does not match the current size."
            " If 'area', the images will be resized so the pixel area is this many megapixels. Common rounded values such as `0.5` and `1.0` will be implicitly adjusted to their squared size equivalents."
            " If 'pixel_area', the pixel value (eg. 1024) will be converted to the proper value for 'area', and then calculate everything the same as 'area' would."
        ),
    )
    parser.add_argument(
        "--aspect_bucket_rounding",
        type=int,
        default=None,
        choices=range(1, 10),
        help=(
            "The number of decimal places to round the aspect ratio to. This is used to create buckets for aspect ratios."
            " For higher precision, ensure the image sizes remain compatible. Higher precision levels result in a"
            " greater number of buckets, which may not be a desirable outcome."
        ),
    )
    parser.add_argument(
        "--aspect_bucket_alignment",
        type=int,
        choices=[8, 64],
        default=64,
        help=(
            "When training diffusion models, the image sizes generally must align to a 64 pixel interval."
            " This is an exception when training models like DeepFloyd that use a base resolution of 64 pixels,"
            " as aligning to 64 pixels would result in a 1:1 or 2:1 aspect ratio, overly distorting images."
            " For DeepFloyd, this value is set to 8, but all other training defaults to 64. You may experiment"
            " with this value, but it is not recommended."
        ),
    )
    parser.add_argument(
        "--minimum_image_size",
        type=float,
        default=None,
        help=(
            "The minimum resolution for both sides of input images."
            " If --delete_unwanted_images is set, images smaller than this will be DELETED."
            " The default value is None, which means no minimum resolution is enforced."
            " If this option is not provided, it is possible that images will be destructively upsampled, harming model performance."
        ),
    )
    parser.add_argument(
        "--maximum_image_size",
        type=float,
        default=None,
        help=(
            "When cropping images that are excessively large, the entire scene context may be lost, eg. the crop might just"
            " end up being a portion of the background. To avoid this, a maximum image size may be provided, which will"
            " result in very-large images being downsampled before cropping them. This value uses --resolution_type to determine"
            " whether it is a pixel edge or megapixel value."
        ),
    )
    parser.add_argument(
        "--target_downsample_size",
        type=float,
        default=None,
        help=(
            "When using --maximum_image_size, very-large images exceeding that value will be downsampled to this target"
            " size before cropping. If --resolution_type=area and --maximum_image_size=4.0, --target_downsample_size=2.0"
            " would result in a 4 megapixel image being resized to 2 megapixel before cropping to 1 megapixel."
        ),
    )
    parser.add_argument(
        "--train_text_encoder",
        action="store_true",
        help="(SD 2.x only) Whether to train the text encoder. If set, the text encoder should be float32 precision.",
    )
    # DeepFloyd
    parser.add_argument(
        "--tokenizer_max_length",
        type=int,
        default=None,
        required=False,
        help="The maximum length of the tokenizer. If not set, will default to the tokenizer's max length.",
    )
    # End DeepFloyd-specific settings
    parser.add_argument(
        "--train_batch_size",
        type=int,
        default=4,
        help="Batch size (per device) for the training dataloader.",
    )
    parser.add_argument("--num_train_epochs", type=int, default=1)
    parser.add_argument(
        "--max_train_steps",
        type=int,
        default=None,
        help="Total number of training steps to perform.  If provided, overrides num_train_epochs.",
    )
    parser.add_argument(
        "--checkpointing_steps",
        type=int,
        default=500,
        help=(
            "Save a checkpoint of the training state every X updates. Checkpoints can be used for resuming training via `--resume_from_checkpoint`. "
            "In the case that the checkpoint is better than the final trained model, the checkpoint can also be used for inference."
            "Using a checkpoint for inference requires separate loading of the original pipeline and the individual checkpointed model components."
            "See https://huggingface.co/docs/diffusers/main/en/training/dreambooth#performing-inference-using-a-saved-checkpoint for step by step"
            "instructions."
        ),
    )
    parser.add_argument(
        "--checkpoints_total_limit",
        type=int,
        default=None,
        help="Max number of checkpoints to store.",
    )
    parser.add_argument(
        "--resume_from_checkpoint",
        type=str,
        default=None,
        help=(
            "Whether training should be resumed from a previous checkpoint. Use a path saved by"
            ' `--checkpointing_steps`, or `"latest"` to automatically select the last available checkpoint.'
        ),
    )
    parser.add_argument(
        "--gradient_accumulation_steps",
        type=int,
        default=1,
        help="Number of updates steps to accumulate before performing a backward/update pass.",
    )
    parser.add_argument(
        "--gradient_checkpointing",
        action="store_true",
        help="Whether or not to use gradient checkpointing to save memory at the expense of slower backward pass.",
    )
    parser.add_argument(
        "--gradient_checkpointing_interval",
        default=None,
        type=int,
        help=(
            "Some models (Flux, SDXL, SD1.x/2.x, SD3) can have their gradient checkpointing limited to every nth block."
            " This can speed up training but will use more memory with larger intervals."
        ),
    )
    parser.add_argument(
        "--learning_rate",
        type=float,
        default=4e-7,
        help=(
            "Initial learning rate (after the potential warmup period) to use."
            " When using a cosine or sine schedule, --learning_rate defines the maximum learning rate."
        ),
    )
    parser.add_argument(
        "--text_encoder_lr",
        type=float,
        default=None,
        help="Learning rate for the text encoder. If not provided, the value of --learning_rate will be used.",
    )
    parser.add_argument(
        "--lr_scale",
        action="store_true",
        default=False,
        help="Scale the learning rate by the number of GPUs, gradient accumulation steps, and batch size.",
    )
    parser.add_argument(
        "--lr_scheduler",
        type=str,
        default="sine",
        choices=[
            "linear",
            "sine",
            "cosine",
            "cosine_with_restarts",
            "polynomial",
            "constant",
            "constant_with_warmup",
        ],
        help=("The scheduler type to use. Default: sine"),
    )
    parser.add_argument(
        "--lr_warmup_steps",
        type=int,
        default=500,
        help="Number of steps for the warmup in the lr scheduler.",
    )
    parser.add_argument(
        "--lr_num_cycles",
        type=int,
        default=1,
        help="Number of hard resets of the lr in cosine_with_restarts scheduler.",
    )
    parser.add_argument(
        "--lr_power",
        type=float,
        default=0.8,
        help="Power factor of the polynomial scheduler.",
    )
    parser.add_argument(
        "--use_ema",
        action="store_true",
        help="Whether to use EMA (exponential moving average) model. Works with LoRA, Lycoris, and full training.",
    )
    parser.add_argument(
        "--ema_device",
        choices=["cpu", "accelerator"],
        default="cpu",
        help=(
            "The device to use for the EMA model. If set to 'accelerator', the EMA model will be placed on the accelerator."
            " This provides the fastest EMA update times, but is not ultimately necessary for EMA to function."
        ),
    )
    parser.add_argument(
        "--ema_validation",
        choices=["none", "ema_only", "comparison"],
        default="comparison",
        help=(
            "When 'none' is set, no EMA validation will be done."
            " When using 'ema_only', the validations will rely mostly on the EMA weights."
            " When using 'comparison' (default) mode, the validations will first run on the checkpoint before also running for"
            " the EMA weights. In comparison mode, the resulting images will be provided side-by-side."
        ),
    )
    parser.add_argument(
        "--ema_cpu_only",
        action="store_true",
        default=False,
        help=(
            "When using EMA, the shadow model is moved to the accelerator before we update its parameters."
            " When provided, this option will disable the moving of the EMA model to the accelerator."
            " This will save a lot of VRAM at the cost of a lot of time for updates. It is recommended to also supply"
            " --ema_update_interval to reduce the number of updates to eg. every 100 steps."
        ),
    )
    parser.add_argument(
        "--ema_foreach_disable",
        action="store_true",
        default=True,
        help=(
            "By default, we use torch._foreach functions for updating the shadow parameters, which should be fast."
            " When provided, this option will disable the foreach methods and use vanilla EMA updates."
        ),
    )
    parser.add_argument(
        "--ema_update_interval",
        type=int,
        default=None,
        help=(
            "The number of optimization steps between EMA updates. If not provided, EMA network will update on every step."
        ),
    )
    parser.add_argument(
        "--ema_decay",
        type=float,
        default=0.995,
        help=(
            "The closer to 0.9999 this gets, the less updates will occur over time. Setting it to a lower value, such as 0.990,"
            " will allow greater influence of later updates."
        ),
    )
    parser.add_argument(
        "--non_ema_revision",
        type=str,
        default=None,
        required=False,
        help=(
            "Revision of pretrained non-ema model identifier. Must be a branch, tag or git identifier of the local or"
            " remote repository specified with --pretrained_model_name_or_path."
        ),
    )
    parser.add_argument(
        "--offload_param_path",
        type=str,
        default=None,
        help=(
            "When using DeepSpeed ZeRo stage 2 or 3 with NVMe offload, this may be specified to provide a path for the offload."
        ),
    )
    parser.add_argument(
        "--optimizer",
        type=str,
        choices=optimizer_choices.keys(),
        required=True,
        default=None,
    )
    parser.add_argument(
        "--optimizer_config",
        type=str,
        default=None,
        help=(
            "When setting a given optimizer, this allows a comma-separated list of key-value pairs to be provided that will override the optimizer defaults."
            " For example, `--optimizer_config=decouple_lr=True,weight_decay=0.01`."
        ),
    )
    parser.add_argument(
        "--optimizer_cpu_offload_method",
        choices=["none"],  # , "torchao"],
        default="none",
        help=(
            "This option is a placeholder. In the future, it will allow for the selection of different CPU offload methods."
        ),
    )
    parser.add_argument(
        "--optimizer_offload_gradients",
        action="store_true",
        default=False,
        help=(
            "When creating a CPU-offloaded optimiser, the gradients can be offloaded to the CPU to save more memory."
        ),
    )
    parser.add_argument(
        "--fuse_optimizer",
        action="store_true",
        default=False,
        help=(
            "When creating a CPU-offloaded optimiser, the fused optimiser could be used to save on memory, while running slightly slower."
        ),
    )
    parser.add_argument(
        "--optimizer_beta1",
        type=float,
        default=None,
        help="The value to use for the first beta value in the optimiser, which is used for the first moment estimate. A range of 0.8-0.9 is common.",
    )
    parser.add_argument(
        "--optimizer_beta2",
        type=float,
        default=None,
        help="The value to use for the second beta value in the optimiser, which is used for the second moment estimate. A range of 0.999-0.9999 is common.",
    )
    parser.add_argument(
        "--optimizer_release_gradients",
        action="store_true",
        help=(
            "When using Optimi optimizers, this option will release the gradients after the optimizer step."
            " This can save memory, but may slow down training. With Quanto, there may be no benefit."
        ),
    )
    parser.add_argument(
        "--adam_beta1",
        type=float,
        default=0.9,
        help="The beta1 parameter for the Adam and other optimizers.",
    )
    parser.add_argument(
        "--adam_beta2",
        type=float,
        default=0.999,
        help="The beta2 parameter for the Adam and other optimizers.",
    )
    parser.add_argument(
        "--adam_weight_decay", type=float, default=1e-2, help="Weight decay to use."
    )
    parser.add_argument(
        "--adam_epsilon",
        type=float,
        default=1e-08,
        help="Epsilon value for the Adam optimizer",
    )
    parser.add_argument(
        "--max_grad_norm",
        default=2.0,
        type=float,
        help=(
            "Clipping the max gradient norm can help prevent exploding gradients, but"
            " may also harm training by introducing artifacts or making it hard to train artifacts away."
        ),
    )
    parser.add_argument(
        "--grad_clip_method",
        default="value",
        choices=["value", "norm"],
        help=(
            "When applying --max_grad_norm, the method to use for clipping the gradients."
            " The previous default option 'norm' will scale ALL gradient values when any outliers in the gradient are encountered, which can reduce training precision."
            " The new default option 'value' will clip individual gradient values using this value as a maximum, which may preserve precision while avoiding outliers, enhancing convergence."
            " In simple terms, the default will help the model learn faster without blowing up (SD3.5 Medium was the main test model)."
            " Use 'norm' to return to the old behaviour."
        ),
    )
    parser.add_argument(
        "--push_to_hub",
        action="store_true",
        help="Whether or not to push the model to the Hub.",
    )
    parser.add_argument(
        "--push_checkpoints_to_hub",
        action="store_true",
        help=(
            "When set along with --push_to_hub, all intermediary checkpoints will be pushed to the hub as if they were a final checkpoint."
        ),
    )
    parser.add_argument(
        "--hub_model_id",
        type=str,
        default=None,
        help="The name of the repository to keep in sync with the local `output_dir`.",
    )
    parser.add_argument(
        "--model_card_note",
        type=str,
        default=None,
        help=(
            "Add a string to the top of your model card to provide users with some additional context."
        ),
    )
    parser.add_argument(
        "--model_card_safe_for_work",
        action="store_true",
        default=False,
        help=(
            "Hugging Face Hub requires a warning to be added to models that may generate NSFW content."
            " This is done by default in SimpleTuner for safety purposes, but can be disabled with this option."
            " Additionally, removing the not-for-all-audiences tag from the README.md in the repo will also disable this warning"
            " on previously-uploaded models."
        ),
    )
    parser.add_argument(
        "--logging_dir",
        type=str,
        default="logs",
        help=(
            "[TensorBoard](https://www.tensorflow.org/tensorboard) log directory. Will default to"
            " *output_dir/runs/**CURRENT_DATETIME_HOSTNAME***."
        ),
    )
    parser.add_argument(
        "--benchmark_base_model",
        action="store_true",
        default=False,
        help=(
            "Deprecated option, benchmarks are now enabled by default. Use --disable_benchmark to disable."
        ),
    )
    parser.add_argument(
        "--disable_benchmark",
        action="store_true",
        default=False,
        help=(
            "By default, the model will be benchmarked on the first batch of the first epoch."
            " This can be disabled with this option."
        ),
    )
    parser.add_argument(
        "--evaluation_type",
        type=str,
        default=None,
        choices=["clip", "none"],
        help=(
            "Validations must be enabled for model evaluation to function. The default is to use no evaluator,"
            " and 'clip' will use a CLIP model to evaluate the resulting model's performance during validations."
        ),
    )
    parser.add_argument(
        "--pretrained_evaluation_model_name_or_path",
        type=str,
        default="openai/clip-vit-large-patch14-336",
        help=(
            "Optionally provide a custom model to use for ViT evaluations."
            " The default is currently clip-vit-large-patch14-336, allowing for lower patch sizes (greater accuracy)"
            " and an input resolution of 336x336."
        ),
    )
    parser.add_argument(
        "--validation_on_startup",
        action="store_true",
        default=False,
        help=(
            "When training begins, the starting model will have validation prompts run through it, for later comparison."
        ),
    )
    parser.add_argument(
        "--validation_seed_source",
        type=str,
        default="cpu",
        choices=["gpu", "cpu"],
        help=(
            "Some systems may benefit from using CPU-based seeds for reproducibility. On other systems, this may cause a TypeError."
            " Setting this option to 'cpu' may cause validation errors. If so, please set SIMPLETUNER_LOG_LEVEL=DEBUG"
            " and submit debug.log to a new Github issue report."
        ),
    )
    parser.add_argument(
        "--validation_lycoris_strength",
        type=float,
        default=1.0,
        help=(
            "When inferencing for validations, the Lycoris model will by default be run at its training strength, 1.0."
            " However, this value can be increased to a value of around 1.3 or 1.5 to get a stronger effect from the model."
        ),
    )
    parser.add_argument(
        "--validation_torch_compile",
        action="store_true",
        default=False,
        help=(
            "Supply `--validation_torch_compile=true` to enable the use of torch.compile() on the validation pipeline."
            " For some setups, torch.compile() may error out. This is dependent on PyTorch version, phase of the moon,"
            " but if it works, you should leave it enabled for a great speed-up."
        ),
    )
    parser.add_argument(
        "--validation_torch_compile_mode",
        type=str,
        default="max-autotune",
        choices=["max-autotune", "reduce-overhead", "default"],
        help=(
            "PyTorch provides different modes for the Torch Inductor when compiling graphs. max-autotune,"
            " the default mode, provides the most benefit."
        ),
    )
    parser.add_argument(
        "--validation_guidance_skip_layers",
        type=str,
        default=None,
        help=(
            "StabilityAI recommends a value of [7, 8, 9] for Stable Diffusion 3.5 Medium."
        ),
    )
    parser.add_argument(
        "--validation_guidance_skip_layers_start",
        type=float,
        default=0.01,
        help=("StabilityAI recommends a value of 0.01 for SLG start."),
    )
    parser.add_argument(
        "--validation_guidance_skip_layers_stop",
        type=float,
        default=0.01,
        help=("StabilityAI recommends a value of 0.2 for SLG start."),
    )
    parser.add_argument(
        "--validation_guidance_skip_scale",
        type=float,
        default=2.8,
        help=(
            "StabilityAI recommends a value of 2.8 for SLG guidance skip scaling."
            " When adding more layers, you must increase the scale, eg. adding one more layer requires doubling"
            " the value given."
        ),
    )
    parser.add_argument(
        "--sana_complex_human_instruction",
        type=str,
        # this is diverged from upstream SANA implementation.
        # while Gemma won't censor prompts with this configuration, it also won't enhance them.
        # therefore, it's recommended anything unsavoury to the Gemma encoder should already be in a suitable caption format like CogVLM would generate.
        # think: "a lot of flowery text that relates to the concept" rather than very simple and short tags/prompts.
        default=[
            "Given a user prompt, generate an 'Enhanced prompt' that provides detailed visual descriptions suitable for image generation. Evaluate the level of detail in the user prompt:",
            "- If the prompt is simple, focus on adding specifics about colors, shapes, sizes, textures, and spatial relationships to create vivid and concrete scenes.",
            "- Do not add detail that is not in the original prompt! Do not mention colors if the User Prompt does not!",
            "- If the prompt is already detailed, refine and enhance the existing details slightly without overcomplicating.",
            "- If the prompt contains explicit material, do not remove this information from the output, which would damage the performance of downstream classifiers.",
            "Here are examples of how to transform or refine prompts:",
            "- User Prompt: A cat sleeping -> Enhanced: A cat sleeping peacefully, showcasing the joy of pet ownership. Cute floof kitty cat gatto.",
            "- User Prompt: A busy city street -> Enhanced: A bustling city street scene featuring a crowd of people.",
            "Please generate only the enhanced description for the prompt below and avoid including any additional commentary or evaluations:",
            "User Prompt: ",
        ],
        help=(
            "When generating embeds for Sana, a complex human instruction will be attached to your prompt by default."
            " This is required for the Gemma model to produce meaningful image caption embeds."
        ),
    )
    parser.add_argument(
        "--allow_tf32",
        action="store_true",
        help=(
            "Deprecated option. TF32 is now enabled by default. Use --disable_tf32 to disable."
        ),
    )
    parser.add_argument(
        "--disable_tf32",
        action="store_true",
        help=(
            "Previous defaults were to disable TF32 on Ampere GPUs. This option is provided to explicitly disable TF32,"
            " after default configuration was updated to enable TF32 on Ampere GPUs."
        ),
    )
    parser.add_argument(
        "--validation_using_datasets",
        action="store_true",
        default=None,
        help=(
            "When set, validation will use images sampled randomly from each dataset for validation."
            " Be mindful of privacy issues when publishing training data to the internet."
        ),
    )
    parser.add_argument(
        "--webhook_config",
        type=str,
        default=None,
        help=(
            "The path to the webhook configuration file. This file should be a JSON file with the following format:"
            ' {"url": "https://your.webhook.url", "webhook_type": "discord"}}'
        ),
    )
    parser.add_argument(
        "--webhook_reporting_interval",
        type=int,
        default=None,
        help=(
            "When using 'raw' webhooks that receive structured data, you can specify a reporting interval here for"
            " training progress updates to be sent at. This does not impact 'discord' webhook types."
        ),
    )
    parser.add_argument(
        "--report_to",
        type=str,
        default="wandb",
        help=(
            'The integration to report the results and logs to. Supported platforms are `"tensorboard"`'
            ' (default), `"wandb"` and `"comet_ml"`. Use `"all"` to report to all integrations,'
            ' or `"none"` to disable logging.'
        ),
    )
    parser.add_argument(
        "--tracker_run_name",
        type=str,
        default="simpletuner-testing",
        help="The name of the run to track with the tracker.",
    )
    parser.add_argument(
        "--tracker_project_name",
        type=str,
        default="simpletuner",
        help="The name of the project for WandB or Tensorboard.",
    )
    parser.add_argument(
        "--tracker_image_layout",
        choices=["gallery", "table"],
        default="gallery",
        help=(
            "When running validations with multiple images, you may want them all placed together in a table, row-wise."
            " Gallery mode, the default, will allow use of a slider to view the historical images easily."
        ),
    )
    parser.add_argument(
        "--validation_prompt",
        type=str,
        default=None,
        help="A prompt that is used during validation to verify that the model is learning.",
    )
    parser.add_argument(
        "--validation_prompt_library",
        action="store_true",
        help="If this is provided, the SimpleTuner prompt library will be used to generate multiple images.",
    )
    parser.add_argument(
        "--user_prompt_library",
        type=str,
        default=None,
        help="This should be a path to the JSON file containing your prompt library. See user_prompt_library.json.example.",
    )
    parser.add_argument(
        "--validation_negative_prompt",
        type=str,
        default="blurry, cropped, ugly",
        help=(
            "When validating images, a negative prompt may be used to guide the model away from certain features."
            " When this value is set to --validation_negative_prompt='', no negative guidance will be applied."
            " Default: blurry, cropped, ugly"
        ),
    )
    parser.add_argument(
        "--num_validation_images",
        type=int,
        default=1,
        help="Number of images that should be generated during validation with `validation_prompt`.",
    )
    parser.add_argument(
        "--validation_steps",
        type=int,
        default=100,
        help=(
            "Run validation every X steps. Validation consists of running the prompt"
            " `args.validation_prompt` multiple times: `args.num_validation_images`"
            " and logging the images."
        ),
    )
    parser.add_argument(
        "--num_eval_images",
        type=int,
        default=4,
        help=(
            "If possible, this many eval images will be selected from each dataset."
            " This is used when training super-resolution models such as DeepFloyd Stage II,"
            " which will upscale input images from the training set."
        ),
    )
    parser.add_argument(
        "--eval_dataset_id",
        type=str,
        default=None,
        help=(
            "When provided, only this dataset's images will be used as the eval set, to keep"
            " the training and eval images split."
        ),
    )
    parser.add_argument(
        "--validation_num_inference_steps",
        type=int,
        default=30,
        help=(
            "The default scheduler, DDIM, benefits from more steps. UniPC can do well with just 10-15."
            " For more speed during validations, reduce this value. For better quality, increase it."
            " For model distilation, you will likely want to keep this low."
        ),
    )
    parser.add_argument(
        "--validation_resolution",
        type=str,
        default=256,
        help="Square resolution images will be output at this resolution (256x256).",
    )
    parser.add_argument(
        "--validation_noise_scheduler",
        type=str,
        choices=["ddim", "ddpm", "euler", "euler-a", "unipc"],
        default=None,
        help=(
            "When validating the model at inference time, a different scheduler may be chosen."
            " UniPC can offer better speed, and Euler A can put up with instabilities a bit better."
            " For zero-terminal SNR models, DDIM is the best choice. Choices: ['ddim', 'ddpm', 'euler', 'euler-a', 'unipc'],"
            " Default: None (use the model default)"
        ),
    )
    parser.add_argument(
        "--validation_disable_unconditional",
        action="store_true",
        help=(
            "When set, the validation pipeline will not generate unconditional samples."
            " This is useful to speed up validations with a single prompt on slower systems, or if you are not"
            " interested in unconditional space generations."
        ),
    )
    parser.add_argument(
        "--enable_watermark",
        default=False,
        action="store_true",
        help=(
            "The SDXL 0.9 and 1.0 licenses both require a watermark be used to identify any images created to be shared."
            " Since the images created during validation typically are not shared, and we want the most accurate results,"
            " this watermarker is disabled by default. If you are sharing the validation images, it is up to you"
            " to ensure that you are complying with the license, whether that is through this watermarker, or another."
        ),
    )
    parser.add_argument(
        "--mixed_precision",
        type=str,
        default="bf16",
        choices=["bf16", "fp16", "no"],
        help=(
            "SimpleTuner only supports bf16 training. Bf16 requires PyTorch >="
            " 1.10. on an Nvidia Ampere or later GPU, and PyTorch 2.3 or newer for Apple Silicon."
            " Default to the value of accelerate config of the current system or the"
            " flag passed with the `accelerate.launch` command. Use this argument to override the accelerate config."
            " fp16 is offered as an experimental option, but is not recommended as it is less-tested and you will likely encounter errors."
        ),
    )
    parser.add_argument(
        "--gradient_precision",
        type=str,
        choices=["unmodified", "fp32"],
        default=None,
        help=(
            "One of the hallmark discoveries of the Llama 3.1 paper is numeric instability when calculating"
            " gradients in bf16 precision. The default behaviour when gradient accumulation steps are enabled"
            " is now to use fp32 gradients, which is slower, but provides more accurate updates."
        ),
    )
    parser.add_argument(
        "--quantize_via",
        type=str,
        choices=["cpu", "accelerator"],
        default="accelerator",
        help=(
            "When quantising the model, the quantisation process can be done on the CPU or the accelerator."
            " When done on the accelerator (default), slightly more VRAM is required, but the process completes in milliseconds."
            " When done on the CPU, the process may take upwards of 60 seconds, but can complete without OOM on 16G cards."
        ),
    )
    parser.add_argument(
        "--base_model_precision",
        type=str,
        default="no_change",
        choices=quantised_precision_levels,
        help=(
            "When training a LoRA, you might want to quantise the base model to a lower precision to save more VRAM."
            " The default value, 'no_change', does not quantise any weights."
            " Using 'fp4-bnb' or 'fp8-bnb' will require Bits n Bytes for quantisation (NVIDIA, maybe AMD)."
            " Using 'fp8-quanto' will require Quanto for quantisation (Apple Silicon, NVIDIA, AMD)."
        ),
    )
    parser.add_argument(
        "--quantize_activations",
        action="store_true",
        help=(
            "(EXPERIMENTAL) This option is currently unsupported, and exists solely for development purposes."
        ),
    )
    parser.add_argument(
        "--base_model_default_dtype",
        type=str,
        default="bf16",
        choices=["bf16", "fp32"],
        help=(
            "Unlike --mixed_precision, this value applies specifically for the default weights of your quantised base model."
            " When quantised, not every parameter can or should be quantised down to the target precision."
            " By default, we use bf16 weights for the base model - but this can be changed to fp32 to enable"
            " the use of other optimizers than adamw_bf16. However, this uses marginally more memory,"
            " and may not be necessary for your use case."
        ),
    )
    for i in range(1, 4):
        parser.add_argument(
            f"--text_encoder_{i}_precision",
            type=str,
            default="no_change",
            choices=quantised_precision_levels,
            help=(
                f"When training a LoRA, you might want to quantise text encoder {i} to a lower precision to save more VRAM."
                " The default value is to follow base_model_precision (no_change)."
                " Using 'fp4-bnb' or 'fp8-bnb' will require Bits n Bytes for quantisation (NVIDIA, maybe AMD)."
                " Using 'fp8-quanto' will require Quanto for quantisation (Apple Silicon, NVIDIA, AMD)."
            ),
        )
    parser.add_argument(
        "--local_rank",
        type=int,
        default=-1,
        help="For distributed training: local_rank",
    )
    parser.add_argument(
        "--attention_mechanism",
        type=str,
        choices=[
            "diffusers",
            "xformers",
            "sageattention",
            "sageattention-int8-fp16-triton",
            "sageattention-int8-fp16-cuda",
            "sageattention-int8-fp8-cuda",
        ],
        default="diffusers",
        help=(
            "On NVIDIA CUDA devices, alternative flash attention implementations are offered, with the default being native pytorch SDPA."
            " SageAttention has multiple backends to select from."
            " The recommended value, 'sageattention', guesses what would be the 'best' option for SageAttention on your hardware"
            " (usually this is the int8-fp16-cuda backend). However, manually setting this value to int8-fp16-triton"
            " may provide better averages for per-step training and inference performance while the cuda backend"
            " may provide the highest maximum speed (with also a lower minimum speed). NOTE: SageAttention training quality"
            " has not been validated."
        ),
    )
    parser.add_argument(
        "--sageattention_usage",
        type=str,
        choices=["training", "inference", "training+inference"],
        default="inference",
        help=(
            "SageAttention breaks gradient tracking through the backward pass, leading to untrained QKV layers."
            " This can result in substantial problems for training, so it is recommended to use SageAttention only for inference (default behaviour)."
            " If you are confident in your training setup or do not wish to train QKV layers, you may use 'training' to enable SageAttention for training."
        ),
    )
    parser.add_argument(
        "--enable_xformers_memory_efficient_attention",
        action="store_true",
        help="Whether or not to use xformers. Deprecated and slated for future removal. Use --attention_mechanism.",
    )
    parser.add_argument(
        "--set_grads_to_none",
        action="store_true",
        help=(
            "Save more memory by using setting grads to None instead of zero. Be aware, that this changes certain"
            " behaviors, so disable this argument if it causes any problems. More info:"
            " https://pytorch.org/docs/stable/generated/torch.optim.Optimizer.zero_grad.html"
        ),
    )
    parser.add_argument(
        "--noise_offset",
        type=float,
        default=0.1,
        help="The scale of noise offset. Default: 0.1",
    )
    parser.add_argument(
        "--noise_offset_probability",
        type=float,
        default=0.25,
        help=(
            "When training with --offset_noise, the value of --noise_offset will only be applied probabilistically."
            " The default behaviour is for offset noise (if enabled) to be applied 25 percent of the time."
        ),
    )
    parser.add_argument(
        "--validation_guidance",
        type=float,
        default=7.5,
        help="CFG value for validation images. Default: 7.5",
    )
    parser.add_argument(
        "--validation_guidance_real",
        type=float,
        default=1.0,
        help="Use real CFG sampling for Flux validation images. Default: 1.0 (no CFG)",
    )
    parser.add_argument(
        "--validation_no_cfg_until_timestep",
        type=int,
        default=2,
        help="When using real CFG sampling for Flux validation images, skip doing CFG on these timesteps. Default: 2",
    )
    parser.add_argument(
        "--validation_guidance_rescale",
        type=float,
        default=0.0,
        help="CFG rescale value for validation images. Default: 0.0, max 1.0",
    )
    parser.add_argument(
        "--validation_randomize",
        action="store_true",
        default=False,
        help="If supplied, validations will be random, ignoring any seeds.",
    )
    parser.add_argument(
        "--validation_seed",
        type=int,
        default=None,
        help=(
            "If not supplied, the value for --seed will be used."
            " If neither those nor --validation_randomize are supplied, a seed of zero is used."
        ),
    )
    parser.add_argument(
        "--fully_unload_text_encoder",
        action="store_true",
        help=(
            "If set, will fully unload the text_encoder from memory when not in use."
            " This currently has the side effect of crashing validations, but it is useful"
            " for initiating VAE caching on GPUs that would otherwise be too small."
        ),
    )
    parser.add_argument(
        "--freeze_encoder_before",
        type=int,
        default=12,
        help="When using 'before' strategy, we will freeze layers earlier than this.",
    )
    parser.add_argument(
        "--freeze_encoder_after",
        type=int,
        default=17,
        help="When using 'after' strategy, we will freeze layers later than this.",
    )
    parser.add_argument(
        "--freeze_encoder_strategy",
        type=str,
        default="after",
        help=(
            "When freezing the text_encoder, we can use the 'before', 'between', or 'after' strategy."
            " The 'between' strategy will freeze layers between those two values, leaving the outer layers unfrozen."
            " The default strategy is to freeze all layers from 17 up."
            " This can be helpful when fine-tuning Stable Diffusion 2.1 on a new style."
        ),
    )
    parser.add_argument(
        "--layer_freeze_strategy",
        type=str,
        choices=["none", "bitfit"],
        default="none",
        help=(
            "When freezing parameters, we can use the 'none' or 'bitfit' strategy."
            " The 'bitfit' strategy will freeze all weights, and leave bias in a trainable state."
            " The default strategy is to leave all parameters in a trainable state."
            " Freezing the weights can improve convergence for finetuning."
            " Using bitfit only moderately reduces VRAM consumption, but substantially reduces the count of trainable parameters."
        ),
    )
    parser.add_argument(
        "--unet_attention_slice",
        action="store_true",
        default=False,
        help=(
            "If set, will use attention slicing for the SDXL UNet. This is an experimental feature and is not recommended for general use."
            " SD 2.x makes use of attention slicing on Apple MPS platform to avoid a NDArray size crash, but SDXL does not"
            " seem to require attention slicing on MPS. If memory constrained, try enabling it anyway."
        ),
    )
    parser.add_argument(
        "--print_filenames",
        action="store_true",
        help=(
            "If any image files are stopping the process eg. due to corruption or truncation, this will help identify which is at fault."
        ),
    )
    parser.add_argument(
        "--print_sampler_statistics",
        action="store_true",
        help=(
            "If provided, will print statistics about the dataset sampler. This is useful for debugging."
            " The default behaviour is to not print sampler statistics."
        ),
    )
    parser.add_argument(
        "--metadata_update_interval",
        type=int,
        default=3600,
        help=(
            "When generating the aspect bucket indicies, we want to save it every X seconds."
            " The default is to save it every 1 hour, such that progress is not lost on clusters"
            " where runtime is limited to 6-hour increments (e.g. the JUWELS Supercomputer)."
            " The minimum value is 60 seconds."
        ),
    )
    parser.add_argument(
        "--debug_aspect_buckets",
        action="store_true",
        help="If set, will print excessive debugging for aspect bucket operations.",
    )
    parser.add_argument(
        "--debug_dataset_loader",
        action="store_true",
        help="If set, will print excessive debugging for data loader operations.",
    )
    parser.add_argument(
        "--freeze_encoder",
        type=bool,
        default=True,
        help="Whether or not to freeze the text_encoder. The default is true.",
    )
    parser.add_argument(
        "--save_text_encoder",
        action="store_true",
        default=False,
        help=(
            "If set, will save the text_encoder after training."
            " This is useful if you're using --push_to_hub so that the final pipeline contains all necessary components to run."
        ),
    )
    parser.add_argument(
        "--text_encoder_limit",
        type=int,
        default=25,
        help=(
            "When training the text_encoder, we want to limit how long it trains for to avoid catastrophic loss."
        ),
    )
    parser.add_argument(
        "--prepend_instance_prompt",
        action="store_true",
        help=(
            "When determining the captions from the filename, prepend the instance prompt as an enforced keyword."
        ),
    )
    parser.add_argument(
        "--only_instance_prompt",
        action="store_true",
        help="Use the instance prompt instead of the caption from filename.",
    )
    parser.add_argument(
        "--data_aesthetic_score",
        type=float,
        default=7.0,
        help=(
            "Since currently we do not calculate aesthetic scores for data, we will statically set it to one value. This is only used by the SDXL Refiner."
        ),
    )
    parser.add_argument(
        "--sdxl_refiner_uses_full_range",
        action="store_true",
        default=False,
        help=(
            "If set, the SDXL Refiner will use the full range of the model, rather than the design value of 20 percent."
            " This is useful for training models that will be used for inference from end-to-end of the noise schedule."
            " You may use this for example, to turn the SDXL refiner into a full text-to-image model."
        ),
    )
    parser.add_argument(
        "--caption_dropout_probability",
        type=float,
        default=None,
        help=(
            "Caption dropout will randomly drop captions and, for SDXL, size conditioning inputs based on this probability."
            " When set to a value of 0.1, it will drop approximately 10 percent of the inputs."
            " Maximum recommended value is probably less than 0.5, or 50 percent of the inputs. Maximum technical value is 1.0."
            " The default is to use zero caption dropout, though for better generalisation, a value of 0.1 is recommended."
        ),
    )
    parser.add_argument(
        "--delete_unwanted_images",
        action="store_true",
        help=(
            "If set, will delete images that are not of a minimum size to save on disk space for large training runs."
            " Default behaviour: Unset, remove images from bucket only."
        ),
    )
    parser.add_argument(
        "--delete_problematic_images",
        action="store_true",
        help=(
            "If set, any images that error out during load will be removed from the underlying storage medium."
            " This is useful to prevent repeatedly attempting to cache bad files on a cloud bucket."
        ),
    )
    parser.add_argument(
        "--disable_bucket_pruning",
        action="store_true",
        help=(
            "When training on very small datasets, you might not care that the batch sizes will outpace your image count."
            " Setting this option will prevent SimpleTuner from deleting your bucket lists that do not meet"
            " the minimum image count requirements. Use at your own risk, it may end up throwing off your statistics or epoch tracking."
        ),
    )
    parser.add_argument(
        "--offset_noise",
        action="store_true",
        default=False,
        help=(
            "Fine-tuning against a modified noise"
            " See: https://www.crosslabs.org//blog/diffusion-with-offset-noise for more information."
        ),
    )
    parser.add_argument(
        "--input_perturbation",
        type=float,
        default=0.0,
        help=(
            "Add additional noise only to the inputs fed to the model during training."
            " This will make the training converge faster. A value of 0.1 is suggested if you want to enable this."
            " Input perturbation seems to also work with flow-matching (e.g. SD3 and Flux)."
        ),
    )
    parser.add_argument(
        "--input_perturbation_steps",
        type=float,
        default=0,
        help=(
            "Only apply input perturbation over the first N steps with linear decay."
            " This should prevent artifacts from showing up in longer training runs."
        ),
    )
    parser.add_argument(
        "--lr_end",
        type=str,
        default="4e-7",
        help=(
            "A polynomial learning rate will end up at this value after the specified number of warmup steps."
            " A sine or cosine wave will use this value as its lower bound for the learning rate."
        ),
    )
    parser.add_argument(
        "--i_know_what_i_am_doing",
        action="store_true",
        help=(
            "This flag allows you to override some safety checks."
            " It's not recommended to use this unless you are developing the platform."
            " Generally speaking, issue reports submitted with this flag enabled will go to the bottom of the queue."
        ),
    )
    parser.add_argument(
        "--accelerator_cache_clear_interval",
        default=None,
        type=int,
        help=(
            "Clear the cache from VRAM every X steps. This can help prevent memory leaks, but may slow down training."
        ),
    )

    return parser


def get_default_config():
    parser = get_argument_parser()
    default_config = {}
    for action in parser.__dict__["_actions"]:
        if action.dest:
            default_config[action.dest] = action.default

    return default_config


def parse_cmdline_args(input_args=None, exit_on_error: bool = False):
    parser = get_argument_parser()
    args = None
    if input_args is not None:
        for key_val in input_args:
            print_on_main_thread(f"{key_val}")
        try:
            args = parser.parse_args(input_args)
        except:
            logger.error(f"Could not parse input: {input_args}")
            import traceback

            logger.error(traceback.format_exc())
    else:
        args = parser.parse_args()

    if args is None and exit_on_error:
        sys.exit(1)

    if args.optimizer == "adam_bfloat16" and args.mixed_precision != "bf16":
        if not torch.backends.mps.is_available():
            logging.error(
                "You cannot use --adam_bfloat16 without --mixed_precision=bf16."
            )
            sys.exit(1)

    env_local_rank = int(os.environ.get("LOCAL_RANK", -1))
    if env_local_rank != -1 and env_local_rank != args.local_rank:
        args.local_rank = env_local_rank

    if args.seed is not None:
        if args.seed == 0:
            # the current time should be used if value is zero, providing a rolling seed.
            args.seed = int(time.time())
        elif args.seed == -1:
            # more random seed if value is -1, it will be very different on each startup.
            args.seed = int(random.randint(0, 2**30))

    # default to using the same revision for the non-ema model if not specified
    if args.non_ema_revision is None:
        args.non_ema_revision = args.revision

    if args.cache_dir is None or args.cache_dir == "":
        args.cache_dir = os.path.join(args.output_dir, "cache")

    if args.maximum_image_size is not None and not args.target_downsample_size:
        raise ValueError(
            "When providing --maximum_image_size, you must also provide a value for --target_downsample_size."
        )
    if (
        args.maximum_image_size is not None
        and args.resolution_type == "area"
        and args.maximum_image_size > 5
        and not os.environ.get("SIMPLETUNER_MAXIMUM_IMAGE_SIZE_OVERRIDE", False)
    ):
        raise ValueError(
            f"When using --resolution_type=area, --maximum_image_size must be less than 5 megapixels. You may have accidentally entered {args.maximum_image_size} pixels, instead of megapixels."
        )
    elif (
        args.maximum_image_size is not None
        and args.resolution_type == "pixel"
        and args.maximum_image_size < 512
    ):
        raise ValueError(
            f"When using --resolution_type=pixel, --maximum_image_size must be at least 512 pixels. You may have accidentally entered {args.maximum_image_size} megapixels, instead of pixels."
        )
    if (
        args.target_downsample_size is not None
        and args.resolution_type == "area"
        and args.target_downsample_size > 5
        and not os.environ.get("SIMPLETUNER_MAXIMUM_IMAGE_SIZE_OVERRIDE", False)
    ):
        raise ValueError(
            f"When using --resolution_type=area, --target_downsample_size must be less than 5 megapixels. You may have accidentally entered {args.target_downsample_size} pixels, instead of megapixels."
        )
    elif (
        args.target_downsample_size is not None
        and args.resolution_type == "pixel"
        and args.target_downsample_size < 512
    ):
        raise ValueError(
            f"When using --resolution_type=pixel, --target_downsample_size must be at least 512 pixels. You may have accidentally entered {args.target_downsample_size} megapixels, instead of pixels."
        )

    model_is_bf16 = (
        args.base_model_precision == "no_change"
        and (args.mixed_precision == "bf16" or torch.backends.mps.is_available())
    ) or (
        args.base_model_precision != "no_change"
        and args.base_model_default_dtype == "bf16"
    )
    model_is_quantized = args.base_model_precision != "no_change"
    # check optimiser validity
    chosen_optimizer = args.optimizer
    is_optimizer_deprecated(chosen_optimizer)
    from helpers.training.optimizer_param import optimizer_parameters

    optimizer_cls, optimizer_details = optimizer_parameters(chosen_optimizer, args)
    using_bf16_optimizer = optimizer_details.get("default_settings", {}).get(
        "precision"
    ) in ["any", "bf16"]
    if using_bf16_optimizer and not model_is_bf16:
        raise ValueError(
            f"Model is not using bf16 precision, but the optimizer {chosen_optimizer} requires it."
        )
    if is_optimizer_grad_fp32(args.optimizer):
        warning_log(
            "Using an optimizer that requires fp32 gradients. Training will potentially run more slowly."
        )
        if args.gradient_precision != "fp32":
            args.gradient_precision = "fp32"
    else:
        if args.gradient_precision == "fp32":
            args.gradient_precision = "unmodified"

    if torch.backends.mps.is_available():
        if (
            args.model_family.lower() not in ["sd3", "flux", "legacy"]
            and not args.unet_attention_slice
        ):
            warning_log(
                "MPS may benefit from the use of --unet_attention_slice for memory savings at the cost of speed."
            )
        if args.model_family != "smoldit" and args.train_batch_size > 16:
            error_log(
                "An M3 Max 128G will use 12 seconds per step at a batch size of 1 and 65 seconds per step at a batch size of 12."
                " Any higher values will result in NDArray size errors or other unstable training results and crashes."
                "\nPlease reduce the batch size to 12 or lower."
            )
            sys.exit(1)

        if args.quantize_via == "accelerator":
            error_log(
                "MPS does not benefit from models being quantized on the accelerator device. Overriding --quantize_via to 'cpu'."
            )
            args.quantize_via = "cpu"

    if (
        args.max_train_steps is not None
        and args.max_train_steps > 0
        and args.num_train_epochs > 0
    ):
        error_log(
            "When using --max_train_steps (MAX_NUM_STEPS), you must set --num_train_epochs (NUM_EPOCHS) to 0."
        )
        sys.exit(1)

    if (
        args.pretrained_vae_model_name_or_path is not None
        and args.model_family in ["legacy", "flux", "sd3", "sana"]
        and "sdxl" in args.pretrained_vae_model_name_or_path
        and "deepfloyd" not in args.model_type
    ):
        warning_log(
            f"The VAE model {args.pretrained_vae_model_name_or_path} is not compatible. Please use a compatible VAE to eliminate this warning. The baked-in VAE will be used, instead."
        )
        args.pretrained_vae_model_name_or_path = None
    if (
        args.pretrained_vae_model_name_or_path == ""
        or args.pretrained_vae_model_name_or_path == "''"
    ):
        args.pretrained_vae_model_name_or_path = None

    if "deepfloyd" not in args.model_type:
        info_log(
            f"VAE Model: {args.pretrained_vae_model_name_or_path or args.pretrained_model_name_or_path}"
        )
        info_log(f"Default VAE Cache location: {args.cache_dir_vae}")
        info_log(f"Text Cache location: {args.cache_dir_text}")
    if args.model_family == "sd3":
        warning_log(
            "MM-DiT requires an alignment value of 64px. Overriding the value of --aspect_bucket_alignment."
        )
        args.aspect_bucket_alignment = 64
        if args.sd3_t5_uncond_behaviour is None:
            args.sd3_t5_uncond_behaviour = args.sd3_clip_uncond_behaviour
        info_log(
            f"SD3 embeds for unconditional captions: t5={args.sd3_t5_uncond_behaviour}, clip={args.sd3_clip_uncond_behaviour}"
        )

    elif "deepfloyd" in args.model_type:
        deepfloyd_pixel_alignment = 8
        if args.aspect_bucket_alignment != deepfloyd_pixel_alignment:
            warning_log(
                f"Overriding aspect bucket alignment pixel interval to {deepfloyd_pixel_alignment}px instead of {args.aspect_bucket_alignment}px."
            )
            args.aspect_bucket_alignment = deepfloyd_pixel_alignment

    if "deepfloyd-stage2" in args.model_type and args.resolution < 256:
        warning_log(
            "DeepFloyd Stage II requires a resolution of at least 256. Setting to 256."
        )
        args.resolution = 256
        args.aspect_bucket_alignment = 64
        args.resolution_type = "pixel"

    validation_resolution_is_float = False
    if "." in str(args.validation_resolution):
        try:
            # this makes handling for int() conversion easier later.
            args.validation_resolution = float(args.validation_resolution)
            validation_resolution_is_float = True
        except ValueError:
            pass
    validation_resolution_is_digit = False
    try:
        int(args.validation_resolution)
        validation_resolution_is_digit = True
    except ValueError:
        pass

    if (
        (validation_resolution_is_digit or validation_resolution_is_float)
        and int(args.validation_resolution) < 128
        and "deepfloyd" not in args.model_type
    ):
        # Convert from megapixels to pixels:
        log_msg = f"It seems that --validation_resolution was given in megapixels ({args.validation_resolution}). Converting to pixel measurement:"
        if int(args.validation_resolution) == 1:
            args.validation_resolution = 1024
        else:
            args.validation_resolution = int(int(args.validation_resolution) * 1e3)
            # Make it divisible by 8:
            args.validation_resolution = int(int(args.validation_resolution) / 8) * 8
        info_log(f"{log_msg} {int(args.validation_resolution)}px")
    if args.timestep_bias_portion < 0.0 or args.timestep_bias_portion > 1.0:
        raise ValueError("Timestep bias portion must be between 0.0 and 1.0.")

    if args.controlnet and "lora" in args.model_type:
        raise ValueError("ControlNet is not supported for LoRA models.")

    if args.metadata_update_interval < 60:
        raise ValueError("Metadata update interval must be at least 60 seconds.")

    if args.model_family == "sd3":
        args.pretrained_vae_model_name_or_path = None
        args.disable_compel = True

    t5_max_length = 154
    if args.model_family == "sd3" and (
        args.tokenizer_max_length is None
        or int(args.tokenizer_max_length) > t5_max_length
    ):
        if not args.i_know_what_i_am_doing:
            warning_log(
                f"Updating T5 XXL tokeniser max length to {t5_max_length} for SD3."
            )
            args.tokenizer_max_length = t5_max_length
        else:
            warning_log(
                f"-!- SD3 supports a max length of {t5_max_length} tokens, but you have supplied `--i_know_what_i_am_doing`, so this limit will not be enforced. -!-"
            )
            warning_log(
                f"The model will begin to collapse after a short period of time, if the model you are continuing from has not been tuned beyond {t5_max_length} tokens."
            )
    flux_version = "dev"
    model_max_seq_length = 512
    if (
        "schnell" in args.pretrained_model_name_or_path.lower()
        or args.flux_fast_schedule
    ):
        if not args.flux_fast_schedule and not args.i_know_what_i_am_doing:
            error_log(
                "Schnell requires --flux_fast_schedule (or --i_know_what_i_am_doing)."
            )
            sys.exit(1)
        flux_version = "schnell"
        model_max_seq_length = 256

    if args.model_family == "flux":
        if (
            args.tokenizer_max_length is None
            or int(args.tokenizer_max_length) > model_max_seq_length
        ):
            if not args.i_know_what_i_am_doing:
                warning_log(
                    f"Updating T5 XXL tokeniser max length to {model_max_seq_length} for Flux."
                )
                args.tokenizer_max_length = model_max_seq_length
            else:
                warning_log(
                    f"-!- Flux supports a max length of {model_max_seq_length} tokens, but you have supplied `--i_know_what_i_am_doing`, so this limit will not be enforced. -!-"
                )
                warning_log(
                    f"The model will begin to collapse after a short period of time, if the model you are continuing from has not been tuned beyond 256 tokens."
                )
        if flux_version == "dev":
            if args.validation_num_inference_steps > 28:
                warning_log(
                    "Flux Dev expects around 28 or fewer inference steps. Consider limiting --validation_num_inference_steps to 28."
                )
            if args.validation_num_inference_steps < 15:
                warning_log(
                    "Flux Dev expects around 15 or more inference steps. Consider increasing --validation_num_inference_steps to 15."
                )
        if flux_version == "schnell" and args.validation_num_inference_steps > 4:
            warning_log(
                "Flux Schnell requires fewer inference steps. Consider reducing --validation_num_inference_steps to 4."
            )

        if args.flux_guidance_mode == "mobius":
            warning_log(
                "Mobius training is only for the most elite. Pardon my English, but this is not for those who don't like to destroy something beautiful every now and then. If you feel perhaps this is not for you, please consider using a different guidance mode."
            )
            if args.flux_guidance_min < 1.0:
                warning_log(
                    "Flux minimum guidance value for Mobius training is 1.0. Updating value.."
                )
                args.flux_guidance_min = 1.0

    if args.use_ema and args.ema_cpu_only:
        args.ema_device = "cpu"

    if (args.optimizer_beta1 is not None and args.optimizer_beta2 is None) or (
        args.optimizer_beta1 is None and args.optimizer_beta2 is not None
    ):
        error_log("Both --optimizer_beta1 and --optimizer_beta2 should be provided.")
        sys.exit(1)

    if not args.i_know_what_i_am_doing:
        if args.model_family == "pixart_sigma":
            if args.max_grad_norm is None or float(args.max_grad_norm) > 0.01:
                warning_log(
                    f"PixArt Sigma requires --max_grad_norm=0.01 to prevent model collapse. Overriding value. Set this value manually to disable this warning."
                )
                args.max_grad_norm = 0.01
    if args.gradient_checkpointing:
        # enable torch compile w/ activation checkpointing :[ slows us down.
        torch._dynamo.config.optimize_ddp = False

    args.logging_dir = os.path.join(args.output_dir, args.logging_dir)
    args.accelerator_project_config = ProjectConfiguration(
        project_dir=args.output_dir, logging_dir=args.logging_dir
    )
    # Create the custom configuration
    args.process_group_kwargs = InitProcessGroupKwargs(
        timeout=timedelta(seconds=5400)
    )  # 1.5 hours

    # Enable TF32 for faster training on Ampere GPUs,
    # cf https://pytorch.org/docs/stable/notes/cuda.html#tensorfloat-32-tf32-on-ampere-devices
    if torch.cuda.is_available():
        torch.backends.cuda.matmul.allow_tf32 = True
        torch.backends.cudnn.allow_tf32 = True
        if args.disable_tf32:
            warning_log(
                "--disable_tf32 is provided, not enabling. Training will potentially be much slower."
            )
            torch.backends.cuda.matmul.allow_tf32 = False
            torch.backends.cudnn.allow_tf32 = False
        else:
            info_log(
                "Enabled NVIDIA TF32 for faster training on Ampere GPUs. Use --disable_tf32 if this causes any problems."
            )

    args.is_quantized = (
        False
        if (args.base_model_precision == "no_change" or "lora" not in args.model_type)
        else True
    )
    args.weight_dtype = (
        torch.bfloat16
        if (
            args.mixed_precision == "bf16"
            or (args.base_model_default_dtype == "bf16" and args.is_quantized)
        )
        else torch.float16 if args.mixed_precision == "fp16" else torch.float32
    )
    args.disable_accelerator = os.environ.get("SIMPLETUNER_DISABLE_ACCELERATOR", False)

    if "lycoris" == args.lora_type.lower():
        from lycoris import create_lycoris

        if args.lycoris_config is None:
            raise ValueError(
                "--lora_type=lycoris requires you to add a JSON "
                + "configuration file location with --lycoris_config"
            )
        # is it readable?
        if not os.path.isfile(args.lycoris_config) or not os.access(
            args.lycoris_config, os.R_OK
        ):
            raise ValueError(
                f"Could not find the JSON configuration file at '{args.lycoris_config}'"
            )
        import json

        with open(args.lycoris_config, "r") as f:
            lycoris_config = json.load(f)
        assert "algo" in lycoris_config, "lycoris_config JSON must contain algo key"
        assert (
            "multiplier" in lycoris_config
        ), "lycoris_config JSON must contain multiplier key"
        assert (
            "linear_dim" in lycoris_config
        ), "lycoris_config JSON must contain linear_dim key"
        assert (
            "linear_alpha" in lycoris_config
        ), "lycoris_config JSON must contain linear_alpha key"

    elif "standard" == args.lora_type.lower():
        if hasattr(args, "lora_init_type") and args.lora_init_type is not None:
            if torch.backends.mps.is_available() and args.lora_init_type == "loftq":
                error_log(
                    "Apple MPS cannot make use of LoftQ initialisation. Overriding to 'default'."
                )
            elif args.is_quantized and args.lora_init_type == "loftq":
                error_log(
                    "LoftQ initialisation is not supported with quantised models. Overriding to 'default'."
                )
            else:
                args.lora_initialisation_style = (
                    args.lora_init_type if args.lora_init_type != "default" else True
                )
        if args.use_dora:
            if "quanto" in args.base_model_precision:
                error_log(
                    "Quanto does not yet support DoRA training in PEFT. Disabling DoRA. 😴"
                )
                args.use_dora = False
            else:
                warning_log(
                    "DoRA support is experimental and not very thoroughly tested."
                )
                args.lora_initialisation_style = "default"

    if not args.data_backend_config:
        from helpers.training.state_tracker import StateTracker

        args.data_backend_config = os.path.join(
            StateTracker.get_config_path(), "multidatabackend.json"
        )
        warning_log(
            f"No data backend config provided. Using default config at {args.data_backend_config}."
        )

    # Check if we have a valid gradient accumulation steps.
    if args.gradient_accumulation_steps < 1:
        raise ValueError(
            f"Invalid gradient_accumulation_steps parameter: {args.gradient_accumulation_steps}, should be >= 1"
        )

    if args.validation_guidance_skip_layers is not None:
        try:
            import json

            args.validation_guidance_skip_layers = json.loads(
                args.validation_guidance_skip_layers
            )
        except Exception as e:
            logger.error(f"Could not load skip layers: {e}")
            raise

    if (
        args.sana_complex_human_instruction is not None
        and type(args.sana_complex_human_instruction) is str
        and args.sana_complex_human_instruction not in ["", "None"]
    ):
        try:
            import json

            args.sana_complex_human_instruction = json.loads(
                args.sana_complex_human_instruction
            )
        except Exception as e:
            logger.error(
                f"Could not load complex human instruction ({args.sana_complex_human_instruction}): {e}"
            )
            raise
    elif args.sana_complex_human_instruction == "None":
        args.sana_complex_human_instruction = None

    if args.enable_xformers_memory_efficient_attention:
        if args.attention_mechanism != "xformers":
            warning_log(
                "The option --enable_xformers_memory_efficient_attention is deprecated. Please use --attention_mechanism=xformers instead."
            )
            args.attention_mechanism = "xformers"

    if args.attention_mechanism != "diffusers" and not torch.cuda.is_available():
        warning_log(
            "For non-CUDA systems, only Diffusers attention mechanism is officially supported."
        )

    deprecated_options = {
        "flux_beta_schedule_alpha": "flow_beta_schedule_alpha",
        "flux_beta_schedule_beta": "flow_beta_schedule_beta",
        "flux_use_beta_schedule": "flow_use_beta_schedule",
        "flux_use_uniform_schedule": "flow_use_uniform_schedule",
        "flux_schedule_shift": "flow_schedule_shift",
        "flux_schedule_auto_shift": "flow_schedule_auto_shift",
        "flow_matching_sigmoid_scale": "flow_sigmoid_scale",
    }

    for deprecated_option, replacement_option in deprecated_options.items():
        if (
            getattr(args, replacement_option) is not None
            and getattr(args, deprecated_option) is not None
            and type(getattr(args, deprecated_option)) is not object
        ):
            warning_log(
                f"The option --{deprecated_option} has been replaced with --{replacement_option}."
            )
            setattr(args, replacement_option, getattr(args, deprecated_option))
        elif getattr(args, deprecated_option) is not None:
            error_log(
                f"The option {deprecated_option} has been deprecated without a replacement option. Please remove it from your configuration."
            )
            sys.exit(1)

    return args<|MERGE_RESOLUTION|>--- conflicted
+++ resolved
@@ -175,14 +175,8 @@
         default=False,
         action="store_true",
         help=(
-<<<<<<< HEAD
             "Whether or not to use a uniform schedule instead of sigmoid for flow-matching noise schedule."
             " Using uniform sampling may cause a bias toward dark images, and should be used with caution."
-=======
-            "Whether or not to use a uniform schedule with flow-matching models instead of sigmoid."
-            " Using uniform sampling may help preserve more capabilities from the base model."
-            " Some tasks may not benefit from this."
->>>>>>> 29e6b9de
         ),
     )
     parser.add_argument(
